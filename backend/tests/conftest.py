--- conflicted
+++ resolved
@@ -1,377 +1,367 @@
-import os
-<<<<<<< HEAD
-from unittest.mock import Mock, MagicMock, patch
-from typing import List, Dict, Any
-from fastapi.testclient import TestClient
-=======
-import sys
-from typing import Any, Dict, List
-from unittest.mock import MagicMock, Mock, patch
-
-import pytest
->>>>>>> c449a7b2
-
-# Add backend to sys.path for importing modules
-sys.path.insert(0, os.path.join(os.path.dirname(__file__), ".."))
-
-# Mock chromadb before importing vector_store
-sys.modules["chromadb"] = MagicMock()
-sys.modules["chromadb.config"] = MagicMock()
-sys.modules["chromadb.utils"] = MagicMock()
-sys.modules["chromadb.utils.embedding_functions"] = MagicMock()
-sys.modules["sentence_transformers"] = MagicMock()
-sys.modules["anthropic"] = MagicMock()
-
-from models import Course, CourseChunk, Lesson
-from vector_store import SearchResults
-
-
-@pytest.fixture
-def sample_course():
-    """Sample course for testing"""
-    return Course(
-        title="MCP 서버 개발 가이드",
-        course_link="https://example.com/mcp-course",
-        instructor="Claude Assistant",
-        lessons=[
-            Lesson(
-                lesson_number=1,
-                title="MCP 소개",
-                lesson_link="https://example.com/lesson1",
-            ),
-            Lesson(
-                lesson_number=2,
-                title="서버 설정",
-                lesson_link="https://example.com/lesson2",
-            ),
-            Lesson(
-                lesson_number=3,
-                title="도구 구현",
-                lesson_link="https://example.com/lesson3",
-            ),
-        ],
-    )
-
-
-@pytest.fixture
-def sample_course_chunks():
-    """Sample course chunks for testing"""
-    return [
-        CourseChunk(
-            content="MCP는 Model Context Protocol의 줄임말입니다.",
-            course_title="MCP 서버 개발 가이드",
-            lesson_number=1,
-            chunk_index=0,
-        ),
-        CourseChunk(
-            content="서버 설정은 config.json 파일을 통해 관리됩니다.",
-            course_title="MCP 서버 개발 가이드",
-            lesson_number=2,
-            chunk_index=1,
-        ),
-    ]
-
-
-@pytest.fixture
-def sample_search_results():
-    """Sample search results for testing"""
-    return SearchResults(
-        documents=[
-            "MCP는 Model Context Protocol의 줄임말입니다.",
-            "서버 설정은 config.json 파일을 통해 관리됩니다.",
-        ],
-        metadata=[
-            {
-                "course_title": "MCP 서버 개발 가이드",
-                "lesson_number": 1,
-                "chunk_index": 0,
-            },
-            {
-                "course_title": "MCP 서버 개발 가이드",
-                "lesson_number": 2,
-                "chunk_index": 1,
-            },
-        ],
-        distances=[0.1, 0.2],
-    )
-
-
-@pytest.fixture
-def empty_search_results():
-    """Empty search results for testing"""
-    return SearchResults(documents=[], metadata=[], distances=[])
-
-
-@pytest.fixture
-def error_search_results():
-    """Error search results for testing"""
-    return SearchResults.empty("Database connection error")
-
-
-@pytest.fixture
-def mock_vector_store():
-    """Mock vector store for testing"""
-    mock_store = Mock()
-
-    # Default behavior - return empty results
-    mock_store.search.return_value = SearchResults(
-        documents=[], metadata=[], distances=[]
-    )
-    mock_store._resolve_course_name.return_value = None
-    mock_store.get_lesson_link.return_value = None
-    mock_store.get_all_courses_metadata.return_value = []
-
-    return mock_store
-
-
-@pytest.fixture
-def mock_vector_store_with_data(
-    mock_vector_store, sample_search_results, sample_course
-):
-    """Mock vector store with sample data"""
-    mock_vector_store.search.return_value = sample_search_results
-    mock_vector_store._resolve_course_name.return_value = "MCP 서버 개발 가이드"
-    mock_vector_store.get_lesson_link.return_value = "https://example.com/lesson1"
-    mock_vector_store.get_all_courses_metadata.return_value = [
-        {
-            "title": sample_course.title,
-            "instructor": sample_course.instructor,
-            "course_link": sample_course.course_link,
-            "lessons": [
-                {
-                    "lesson_number": lesson.lesson_number,
-                    "lesson_title": lesson.title,
-                    "lesson_link": lesson.lesson_link,
-                }
-                for lesson in sample_course.lessons
-            ],
-        }
-    ]
-
-    return mock_vector_store
-
-
-@pytest.fixture
-def mock_anthropic_client():
-    """Mock Anthropic client for testing"""
-    mock_client = Mock()
-
-    # Mock response without tool use
-    mock_response = Mock()
-    mock_response.stop_reason = "end_turn"
-    mock_response.content = [Mock(text="This is a test response")]
-
-    mock_client.messages.create.return_value = mock_response
-
-    return mock_client
-
-
-@pytest.fixture
-def mock_anthropic_client_with_tool_use(mock_anthropic_client):
-    """Mock Anthropic client that uses tools"""
-
-    # First response with tool use
-    tool_use_response = Mock()
-    tool_use_response.stop_reason = "tool_use"
-    # Create tool use content with proper attributes
-    tool_use_content = Mock()
-    tool_use_content.type = "tool_use"
-    tool_use_content.name = "search_course_content"
-    tool_use_content.id = "tool_123"
-    tool_use_content.input = {"query": "MCP", "course_name": "MCP 서버 개발 가이드"}
-
-    tool_use_response.content = [tool_use_content]
-
-    # Final response after tool execution
-    final_response = Mock()
-    final_response.stop_reason = "end_turn"
-    final_response.content = [Mock(text="MCP는 Model Context Protocol입니다.")]
-
-    # Set up call sequence
-    mock_anthropic_client.messages.create.side_effect = [
-        tool_use_response,
-        final_response,
-    ]
-
-    return mock_anthropic_client
-
-
-@pytest.fixture
-def mock_tool_manager():
-    """Mock tool manager for testing"""
-    mock_manager = Mock()
-    mock_manager.get_tool_definitions.return_value = [
-        {
-            "name": "search_course_content",
-            "description": "Search course materials",
-            "input_schema": {
-                "type": "object",
-                "properties": {"query": {"type": "string"}},
-            },
-        }
-    ]
-    mock_manager.execute_tool.return_value = "MCP는 Model Context Protocol입니다."
-    mock_manager.get_last_sources.return_value = []
-    mock_manager.reset_sources.return_value = None
-
-    return mock_manager
-
-
-@pytest.fixture
-def test_config():
-    """Test configuration"""
-    from config import Config
-
-    config = Config()
-    config.ANTHROPIC_API_KEY = "test_key"
-    config.ANTHROPIC_MODEL = "claude-sonnet-4-20250514"
-    config.EMBEDDING_MODEL = "all-MiniLM-L6-v2"
-    config.CHUNK_SIZE = 800
-    config.CHUNK_OVERLAP = 100
-    config.MAX_RESULTS = 5
-    config.MAX_HISTORY = 2
-    config.CHROMA_PATH = "./test_chroma_db"
-<<<<<<< HEAD
-    return config
-
-
-@pytest.fixture
-def mock_rag_system():
-    """Mock RAG system for API testing"""
-    mock_rag = Mock()
-    
-    # Mock query method
-    mock_rag.query.return_value = (
-        "이것은 테스트 응답입니다.",
-        [
-            {
-                "content": "테스트 내용입니다.",
-                "course_title": "테스트 코스",
-                "lesson_number": 1,
-                "lesson_link": "https://example.com/lesson1"
-            }
-        ]
-    )
-    
-    # Mock session manager
-    mock_rag.session_manager = Mock()
-    mock_rag.session_manager.create_session.return_value = "test_session_123"
-    
-    # Mock get_course_analytics
-    mock_rag.get_course_analytics.return_value = {
-        "total_courses": 2,
-        "course_titles": ["테스트 코스 1", "테스트 코스 2"]
-    }
-    
-    # Mock add_course_folder
-    mock_rag.add_course_folder.return_value = (2, 10)  # 2 courses, 10 chunks
-    
-    return mock_rag
-
-
-@pytest.fixture
-def test_client(mock_rag_system):
-    """FastAPI test client with mocked dependencies"""
-    from fastapi import FastAPI
-    from fastapi.middleware.cors import CORSMiddleware
-    from pydantic import BaseModel
-    from typing import List, Optional, Dict, Any
-    
-    # Create test app without static file mounting
-    test_app = FastAPI(title="Test Course Materials RAG System")
-    
-    # Add CORS middleware
-    test_app.add_middleware(
-        CORSMiddleware,
-        allow_origins=["*"],
-        allow_credentials=True,
-        allow_methods=["*"],
-        allow_headers=["*"],
-    )
-    
-    # Request/Response models
-    class QueryRequest(BaseModel):
-        query: str
-        session_id: Optional[str] = None
-        
-    class QueryResponse(BaseModel):
-        answer: str
-        sources: List[Dict[str, Any]]
-        session_id: str
-        
-    class CourseStats(BaseModel):
-        total_courses: int
-        course_titles: List[str]
-        
-    class NewSessionResponse(BaseModel):
-        session_id: str
-    
-    # Mock the global rag_system
-    rag_system = mock_rag_system
-    
-    # API endpoints
-    @test_app.post("/api/query", response_model=QueryResponse)
-    async def query_documents(request: QueryRequest):
-        session_id = request.session_id
-        if not session_id:
-            session_id = rag_system.session_manager.create_session()
-        
-        answer, sources = rag_system.query(request.query, session_id)
-        
-        return QueryResponse(
-            answer=answer,
-            sources=sources,
-            session_id=session_id
-        )
-    
-    @test_app.get("/api/courses", response_model=CourseStats)
-    async def get_course_stats():
-        analytics = rag_system.get_course_analytics()
-        return CourseStats(
-            total_courses=analytics["total_courses"],
-            course_titles=analytics["course_titles"]
-        )
-    
-    @test_app.post("/api/new-session", response_model=NewSessionResponse)
-    async def create_new_session():
-        session_id = rag_system.session_manager.create_session()
-        return NewSessionResponse(session_id=session_id)
-    
-    @test_app.get("/")
-    async def root():
-        return {"message": "Course Materials RAG System API"}
-    
-    # Create test client
-    return TestClient(test_app)
-
-
-@pytest.fixture
-def api_query_payload():
-    """Sample API query payload"""
-    return {
-        "query": "MCP란 무엇인가요?",
-        "session_id": "test_session_123"
-    }
-
-
-@pytest.fixture
-def expected_query_response():
-    """Expected API query response structure"""
-    return {
-        "answer": str,
-        "sources": list,
-        "session_id": str
-    }
-
-
-@pytest.fixture
-def expected_courses_response():
-    """Expected API courses response structure"""
-    return {
-        "total_courses": int,
-        "course_titles": list
-    }
-=======
-    return config
-
->>>>>>> c449a7b2
+import os
+import sys
+from typing import Any, Dict, List
+from unittest.mock import MagicMock, Mock, patch
+from fastapi.testclient import TestClient
+
+import pytest
+
+# Add backend to sys.path for importing modules
+sys.path.insert(0, os.path.join(os.path.dirname(__file__), ".."))
+
+# Mock chromadb before importing vector_store
+sys.modules["chromadb"] = MagicMock()
+sys.modules["chromadb.config"] = MagicMock()
+sys.modules["chromadb.utils"] = MagicMock()
+sys.modules["chromadb.utils.embedding_functions"] = MagicMock()
+sys.modules["sentence_transformers"] = MagicMock()
+sys.modules["anthropic"] = MagicMock()
+
+from models import Course, CourseChunk, Lesson
+from vector_store import SearchResults
+
+
+@pytest.fixture
+def sample_course():
+    """Sample course for testing"""
+    return Course(
+        title="MCP 서버 개발 가이드",
+        course_link="https://example.com/mcp-course",
+        instructor="Claude Assistant",
+        lessons=[
+            Lesson(
+                lesson_number=1,
+                title="MCP 소개",
+                lesson_link="https://example.com/lesson1",
+            ),
+            Lesson(
+                lesson_number=2,
+                title="서버 설정",
+                lesson_link="https://example.com/lesson2",
+            ),
+            Lesson(
+                lesson_number=3,
+                title="도구 구현",
+                lesson_link="https://example.com/lesson3",
+            ),
+        ],
+    )
+
+
+@pytest.fixture
+def sample_course_chunks():
+    """Sample course chunks for testing"""
+    return [
+        CourseChunk(
+            content="MCP는 Model Context Protocol의 줄임말입니다.",
+            course_title="MCP 서버 개발 가이드",
+            lesson_number=1,
+            chunk_index=0,
+        ),
+        CourseChunk(
+            content="서버 설정은 config.json 파일을 통해 관리됩니다.",
+            course_title="MCP 서버 개발 가이드",
+            lesson_number=2,
+            chunk_index=1,
+        ),
+    ]
+
+
+@pytest.fixture
+def sample_search_results():
+    """Sample search results for testing"""
+    return SearchResults(
+        documents=[
+            "MCP는 Model Context Protocol의 줄임말입니다.",
+            "서버 설정은 config.json 파일을 통해 관리됩니다.",
+        ],
+        metadata=[
+            {
+                "course_title": "MCP 서버 개발 가이드",
+                "lesson_number": 1,
+                "chunk_index": 0,
+            },
+            {
+                "course_title": "MCP 서버 개발 가이드",
+                "lesson_number": 2,
+                "chunk_index": 1,
+            },
+        ],
+        distances=[0.1, 0.2],
+    )
+
+
+@pytest.fixture
+def empty_search_results():
+    """Empty search results for testing"""
+    return SearchResults(documents=[], metadata=[], distances=[])
+
+
+@pytest.fixture
+def error_search_results():
+    """Error search results for testing"""
+    return SearchResults.empty("Database connection error")
+
+
+@pytest.fixture
+def mock_vector_store():
+    """Mock vector store for testing"""
+    mock_store = Mock()
+
+    # Default behavior - return empty results
+    mock_store.search.return_value = SearchResults(
+        documents=[], metadata=[], distances=[]
+    )
+    mock_store._resolve_course_name.return_value = None
+    mock_store.get_lesson_link.return_value = None
+    mock_store.get_all_courses_metadata.return_value = []
+
+    return mock_store
+
+
+@pytest.fixture
+def mock_vector_store_with_data(
+    mock_vector_store, sample_search_results, sample_course
+):
+    """Mock vector store with sample data"""
+    mock_vector_store.search.return_value = sample_search_results
+    mock_vector_store._resolve_course_name.return_value = "MCP 서버 개발 가이드"
+    mock_vector_store.get_lesson_link.return_value = "https://example.com/lesson1"
+    mock_vector_store.get_all_courses_metadata.return_value = [
+        {
+            "title": sample_course.title,
+            "instructor": sample_course.instructor,
+            "course_link": sample_course.course_link,
+            "lessons": [
+                {
+                    "lesson_number": lesson.lesson_number,
+                    "lesson_title": lesson.title,
+                    "lesson_link": lesson.lesson_link,
+                }
+                for lesson in sample_course.lessons
+            ],
+        }
+    ]
+
+    return mock_vector_store
+
+
+@pytest.fixture
+def mock_anthropic_client():
+    """Mock Anthropic client for testing"""
+    mock_client = Mock()
+
+    # Mock response without tool use
+    mock_response = Mock()
+    mock_response.stop_reason = "end_turn"
+    mock_response.content = [Mock(text="This is a test response")]
+
+    mock_client.messages.create.return_value = mock_response
+
+    return mock_client
+
+
+@pytest.fixture
+def mock_anthropic_client_with_tool_use(mock_anthropic_client):
+    """Mock Anthropic client that uses tools"""
+
+    # First response with tool use
+    tool_use_response = Mock()
+    tool_use_response.stop_reason = "tool_use"
+    # Create tool use content with proper attributes
+    tool_use_content = Mock()
+    tool_use_content.type = "tool_use"
+    tool_use_content.name = "search_course_content"
+    tool_use_content.id = "tool_123"
+    tool_use_content.input = {"query": "MCP", "course_name": "MCP 서버 개발 가이드"}
+
+    tool_use_response.content = [tool_use_content]
+
+    # Final response after tool execution
+    final_response = Mock()
+    final_response.stop_reason = "end_turn"
+    final_response.content = [Mock(text="MCP는 Model Context Protocol입니다.")]
+
+    # Set up call sequence
+    mock_anthropic_client.messages.create.side_effect = [
+        tool_use_response,
+        final_response,
+    ]
+
+    return mock_anthropic_client
+
+
+@pytest.fixture
+def mock_tool_manager():
+    """Mock tool manager for testing"""
+    mock_manager = Mock()
+    mock_manager.get_tool_definitions.return_value = [
+        {
+            "name": "search_course_content",
+            "description": "Search course materials",
+            "input_schema": {
+                "type": "object",
+                "properties": {"query": {"type": "string"}},
+            },
+        }
+    ]
+    mock_manager.execute_tool.return_value = "MCP는 Model Context Protocol입니다."
+    mock_manager.get_last_sources.return_value = []
+    mock_manager.reset_sources.return_value = None
+
+    return mock_manager
+
+
+@pytest.fixture
+def test_config():
+    """Test configuration"""
+    from config import Config
+
+    config = Config()
+    config.ANTHROPIC_API_KEY = "test_key"
+    config.ANTHROPIC_MODEL = "claude-sonnet-4-20250514"
+    config.EMBEDDING_MODEL = "all-MiniLM-L6-v2"
+    config.CHUNK_SIZE = 800
+    config.CHUNK_OVERLAP = 100
+    config.MAX_RESULTS = 5
+    config.MAX_HISTORY = 2
+    config.CHROMA_PATH = "./test_chroma_db"
+    return config
+
+
+@pytest.fixture
+def mock_rag_system():
+    """Mock RAG system for API testing"""
+    mock_rag = Mock()
+    
+    # Mock query method
+    mock_rag.query.return_value = (
+        "이것은 테스트 응답입니다.",
+        [
+            {
+                "content": "테스트 내용입니다.",
+                "course_title": "테스트 코스",
+                "lesson_number": 1,
+                "lesson_link": "https://example.com/lesson1"
+            }
+        ]
+    )
+    
+    # Mock session manager
+    mock_rag.session_manager = Mock()
+    mock_rag.session_manager.create_session.return_value = "test_session_123"
+    
+    # Mock get_course_analytics
+    mock_rag.get_course_analytics.return_value = {
+        "total_courses": 2,
+        "course_titles": ["테스트 코스 1", "테스트 코스 2"]
+    }
+    
+    # Mock add_course_folder
+    mock_rag.add_course_folder.return_value = (2, 10)  # 2 courses, 10 chunks
+    
+    return mock_rag
+
+
+@pytest.fixture
+def test_client(mock_rag_system):
+    """FastAPI test client with mocked dependencies"""
+    from fastapi import FastAPI
+    from fastapi.middleware.cors import CORSMiddleware
+    from pydantic import BaseModel
+    from typing import List, Optional, Dict, Any
+    
+    # Create test app without static file mounting
+    test_app = FastAPI(title="Test Course Materials RAG System")
+    
+    # Add CORS middleware
+    test_app.add_middleware(
+        CORSMiddleware,
+        allow_origins=["*"],
+        allow_credentials=True,
+        allow_methods=["*"],
+        allow_headers=["*"],
+    )
+    
+    # Request/Response models
+    class QueryRequest(BaseModel):
+        query: str
+        session_id: Optional[str] = None
+        
+    class QueryResponse(BaseModel):
+        answer: str
+        sources: List[Dict[str, Any]]
+        session_id: str
+        
+    class CourseStats(BaseModel):
+        total_courses: int
+        course_titles: List[str]
+        
+    class NewSessionResponse(BaseModel):
+        session_id: str
+    
+    # Mock the global rag_system
+    rag_system = mock_rag_system
+    
+    # API endpoints
+    @test_app.post("/api/query", response_model=QueryResponse)
+    async def query_documents(request: QueryRequest):
+        session_id = request.session_id
+        if not session_id:
+            session_id = rag_system.session_manager.create_session()
+        
+        answer, sources = rag_system.query(request.query, session_id)
+        
+        return QueryResponse(
+            answer=answer,
+            sources=sources,
+            session_id=session_id
+        )
+    
+    @test_app.get("/api/courses", response_model=CourseStats)
+    async def get_course_stats():
+        analytics = rag_system.get_course_analytics()
+        return CourseStats(
+            total_courses=analytics["total_courses"],
+            course_titles=analytics["course_titles"]
+        )
+    
+    @test_app.post("/api/new-session", response_model=NewSessionResponse)
+    async def create_new_session():
+        session_id = rag_system.session_manager.create_session()
+        return NewSessionResponse(session_id=session_id)
+    
+    @test_app.get("/")
+    async def root():
+        return {"message": "Course Materials RAG System API"}
+    
+    # Create test client
+    return TestClient(test_app)
+
+
+@pytest.fixture
+def api_query_payload():
+    """Sample API query payload"""
+    return {
+        "query": "MCP란 무엇인가요?",
+        "session_id": "test_session_123"
+    }
+
+
+@pytest.fixture
+def expected_query_response():
+    """Expected API query response structure"""
+    return {
+        "answer": str,
+        "sources": list,
+        "session_id": str
+    }
+
+
+@pytest.fixture
+def expected_courses_response():
+    """Expected API courses response structure"""
+    return {
+        "total_courses": int,
+        "course_titles": list
+    }