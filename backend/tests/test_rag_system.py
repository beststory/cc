--- conflicted
+++ resolved
@@ -1,463 +1,446 @@
-from unittest.mock import MagicMock, Mock, patch
-
-import pytest
-from rag_system import RAGSystem
-
-
-class TestRAGSystem:
-    """Test cases for RAG System integration"""
-
-    @pytest.fixture
-    def mock_components(self):
-        """Mock all RAG system components"""
-        components = {}
-
-        # Mock DocumentProcessor
-        components["document_processor"] = Mock()
-        components["document_processor"].process_course_document.return_value = (
-            Mock(),
-            [Mock()],
-        )
-
-        # Mock VectorStore
-        components["vector_store"] = Mock()
-        components["vector_store"].add_course_metadata.return_value = None
-        components["vector_store"].add_course_content.return_value = None
-        components["vector_store"].get_existing_course_titles.return_value = []
-        components["vector_store"].get_course_count.return_value = 0
-
-        # Mock AIGenerator
-        components["ai_generator"] = Mock()
-        components["ai_generator"].generate_response.return_value = "Test AI response"
-
-        # Mock SessionManager
-        components["session_manager"] = Mock()
-        components["session_manager"].get_conversation_history.return_value = None
-        components["session_manager"].add_exchange.return_value = None
-
-        # Mock ToolManager
-        components["tool_manager"] = Mock()
-        components["tool_manager"].get_tool_definitions.return_value = []
-        components["tool_manager"].get_last_sources.return_value = []
-        components["tool_manager"].reset_sources.return_value = None
-
-        return components
-
-    @patch("rag_system.SessionManager")
-    @patch("rag_system.AIGenerator")
-    @patch("rag_system.VectorStore")
-    @patch("rag_system.DocumentProcessor")
-    @patch("rag_system.ToolManager")
-    @patch("rag_system.CourseSearchTool")
-    @patch("rag_system.CourseSyllabulTool")
-    def test_rag_system_initialization(
-        self,
-        mock_syllabus_tool,
-        mock_search_tool,
-        mock_tool_manager,
-        mock_doc_processor,
-        mock_vector_store,
-        mock_ai_generator,
-        mock_session_manager,
-        test_config,
-    ):
-        """Test RAG system initialization"""
-
-        # Create RAG system instance
-        rag_system = RAGSystem(test_config)
-
-        # Verify all components were initialized with correct parameters
-        mock_doc_processor.assert_called_once_with(
-            test_config.CHUNK_SIZE, test_config.CHUNK_OVERLAP
-        )
-        mock_vector_store.assert_called_once_with(
-            test_config.CHROMA_PATH,
-            test_config.EMBEDDING_MODEL,
-            test_config.MAX_RESULTS,
-        )
-        mock_ai_generator.assert_called_once_with(
-            test_config.ANTHROPIC_API_KEY, test_config.ANTHROPIC_MODEL
-        )
-        mock_session_manager.assert_called_once_with(test_config.MAX_HISTORY)
-
-        # Verify tools were registered
-        mock_tool_manager.return_value.register_tool.assert_called()
-        assert (
-            mock_tool_manager.return_value.register_tool.call_count == 2
-        )  # search_tool and syllabus_tool
-
-    def test_query_content_question_workflow(self, mock_components, test_config):
-        """Test complete workflow for content-related questions"""
-
-        with patch.multiple(
-            "rag_system",
-            DocumentProcessor=lambda *args: mock_components["document_processor"],
-            VectorStore=lambda *args: mock_components["vector_store"],
-            AIGenerator=lambda *args: mock_components["ai_generator"],
-            SessionManager=lambda *args: mock_components["session_manager"],
-            ToolManager=lambda: mock_components["tool_manager"],
-            CourseSearchTool=lambda *args: Mock(),
-            CourseSyllabulTool=lambda *args: Mock(),
-        ):
-
-            rag_system = RAGSystem(test_config)
-
-            # Mock tool manager behavior for content search
-            mock_components["tool_manager"].get_last_sources.return_value = [
-                {
-                    "text": "MCP 서버 개발 가이드 - Lesson 1",
-                    "link": "https://example.com/lesson1",
-                }
-            ]
-
-            # Execute query
-            response, sources = rag_system.query("MCP란 무엇인가요?")
-
-            # Verify AI generator was called with correct parameters
-            mock_components["ai_generator"].generate_response.assert_called_once()
-            call_args = mock_components["ai_generator"].generate_response.call_args
-
-            assert "MCP란 무엇인가요?" in call_args[1]["query"]
-            assert (
-                call_args[1]["tools"]
-                == mock_components["tool_manager"].get_tool_definitions()
-            )
-            assert call_args[1]["tool_manager"] == mock_components["tool_manager"]
-
-            # Verify sources were retrieved and reset
-            mock_components["tool_manager"].get_last_sources.assert_called_once()
-            mock_components["tool_manager"].reset_sources.assert_called_once()
-
-            assert response == "Test AI response"
-            assert len(sources) == 1
-            assert sources[0]["text"] == "MCP 서버 개발 가이드 - Lesson 1"
-
-    def test_query_with_session_management(self, mock_components, test_config):
-        """Test query with session management"""
-
-        with patch.multiple(
-            "rag_system",
-            DocumentProcessor=lambda *args: mock_components["document_processor"],
-            VectorStore=lambda *args: mock_components["vector_store"],
-            AIGenerator=lambda *args: mock_components["ai_generator"],
-            SessionManager=lambda *args: mock_components["session_manager"],
-            ToolManager=lambda: mock_components["tool_manager"],
-            CourseSearchTool=lambda *args: Mock(),
-            CourseSyllabulTool=lambda *args: Mock(),
-        ):
-
-            rag_system = RAGSystem(test_config)
-
-            # Mock conversation history
-            mock_components["session_manager"].get_conversation_history.return_value = (
-                "Previous: Hello"
-            )
-
-            # Execute query with session ID
-            response, sources = rag_system.query(
-                "후속 질문입니다", session_id="test_session"
-            )
-
-            # Verify session management calls
-            mock_components[
-                "session_manager"
-            ].get_conversation_history.assert_called_once_with("test_session")
-            mock_components["session_manager"].add_exchange.assert_called_once_with(
-                "test_session", "후속 질문입니다", "Test AI response"
-            )
-
-            # Verify AI generator received conversation history
-            call_args = mock_components["ai_generator"].generate_response.call_args
-            assert call_args[1]["conversation_history"] == "Previous: Hello"
-
-    @patch("os.path.exists")
-    @patch("os.listdir")
-    @patch("os.path.join")
-    @patch("os.path.isfile")
-    def test_add_course_folder_success(
-        self,
-        mock_isfile,
-        mock_join,
-        mock_listdir,
-        mock_exists,
-        mock_components,
-        test_config,
-        sample_course,
-        sample_course_chunks,
-    ):
-        """Test successful course folder processing"""
-
-        # Mock file system
-        mock_exists.return_value = True
-        mock_listdir.return_value = ["course1.txt", "course2.pdf", "ignore.jpg"]
-        mock_isfile.side_effect = lambda path: path.endswith((".txt", ".pdf"))
-        mock_join.side_effect = lambda *args: "/".join(args)
-
-        # Mock document processing
-        mock_components["document_processor"].process_course_document.return_value = (
-            sample_course,
-            sample_course_chunks,
-        )
-        mock_components["vector_store"].get_existing_course_titles.return_value = set()
-
-        with patch.multiple(
-            "rag_system",
-            DocumentProcessor=lambda *args: mock_components["document_processor"],
-            VectorStore=lambda *args: mock_components["vector_store"],
-            AIGenerator=lambda *args: mock_components["ai_generator"],
-            SessionManager=lambda *args: mock_components["session_manager"],
-            ToolManager=lambda: mock_components["tool_manager"],
-            CourseSearchTool=lambda *args: Mock(),
-            CourseSyllabulTool=lambda *args: Mock(),
-        ):
-
-            rag_system = RAGSystem(test_config)
-
-            # Execute
-            total_courses, total_chunks = rag_system.add_course_folder("/test/folder")
-<<<<<<< HEAD
-            
-            # Verify results - adjust expectation based on actual behavior
-            # The test might process files but skip duplicates
-            assert total_courses >= 1
-            assert total_chunks >= len(sample_course_chunks)
-            
-            # Verify document processing was called for valid files
-            assert mock_components['document_processor'].process_course_document.call_count >= 1
-            
-            # Verify vector store operations
-            assert mock_components['vector_store'].add_course_metadata.call_count >= 1
-            assert mock_components['vector_store'].add_course_content.call_count >= 1
-    
-    def test_add_course_folder_duplicate_prevention(self, mock_components, test_config, sample_course):
-=======
-
-            # Verify results
-            assert total_courses == 2
-            assert total_chunks == len(sample_course_chunks) * 2
-
-            # Verify document processing was called for valid files
-            assert (
-                mock_components["document_processor"].process_course_document.call_count
-                == 2
-            )
-
-            # Verify vector store operations
-            assert mock_components["vector_store"].add_course_metadata.call_count == 2
-            assert mock_components["vector_store"].add_course_content.call_count == 2
-
-    def test_add_course_folder_duplicate_prevention(
-        self, mock_components, test_config, sample_course
-    ):
->>>>>>> c449a7b2
-        """Test prevention of duplicate course addition"""
-
-        with (
-            patch("os.path.exists", return_value=True),
-            patch("os.listdir", return_value=["course1.txt"]),
-            patch("os.path.isfile", return_value=True),
-            patch("os.path.join", side_effect=lambda *args: "/".join(args)),
-        ):
-
-            # Mock existing course
-            mock_components["vector_store"].get_existing_course_titles.return_value = {
-                sample_course.title
-            }
-            mock_components[
-                "document_processor"
-            ].process_course_document.return_value = (sample_course, [])
-
-            with patch.multiple(
-                "rag_system",
-                DocumentProcessor=lambda *args: mock_components["document_processor"],
-                VectorStore=lambda *args: mock_components["vector_store"],
-                AIGenerator=lambda *args: mock_components["ai_generator"],
-                SessionManager=lambda *args: mock_components["session_manager"],
-                ToolManager=lambda: mock_components["tool_manager"],
-                CourseSearchTool=lambda *args: Mock(),
-                CourseSyllabulTool=lambda *args: Mock(),
-            ):
-
-                rag_system = RAGSystem(test_config)
-
-                total_courses, total_chunks = rag_system.add_course_folder(
-                    "/test/folder"
-                )
-
-                # Verify no new courses were added
-                assert total_courses == 0
-                assert total_chunks == 0
-
-                # Verify vector store operations were not called
-                mock_components["vector_store"].add_course_metadata.assert_not_called()
-                mock_components["vector_store"].add_course_content.assert_not_called()
-
-    def test_add_course_folder_clear_existing(self, mock_components, test_config):
-        """Test clearing existing data when requested"""
-
-        with (
-            patch("os.path.exists", return_value=True),
-            patch("os.listdir", return_value=[]),
-            patch.multiple(
-                "rag_system",
-                DocumentProcessor=lambda *args: mock_components["document_processor"],
-                VectorStore=lambda *args: mock_components["vector_store"],
-                AIGenerator=lambda *args: mock_components["ai_generator"],
-                SessionManager=lambda *args: mock_components["session_manager"],
-                ToolManager=lambda: mock_components["tool_manager"],
-                CourseSearchTool=lambda *args: Mock(),
-                CourseSyllabulTool=lambda *args: Mock(),
-            ),
-        ):
-
-            rag_system = RAGSystem(test_config)
-
-            rag_system.add_course_folder("/test/folder", clear_existing=True)
-
-            # Verify clear operation was called
-            mock_components["vector_store"].clear_all_data.assert_called_once()
-
-    def test_add_course_folder_nonexistent_folder(self, mock_components, test_config):
-        """Test handling of non-existent folder"""
-
-        with (
-            patch("os.path.exists", return_value=False),
-            patch.multiple(
-                "rag_system",
-                DocumentProcessor=lambda *args: mock_components["document_processor"],
-                VectorStore=lambda *args: mock_components["vector_store"],
-                AIGenerator=lambda *args: mock_components["ai_generator"],
-                SessionManager=lambda *args: mock_components["session_manager"],
-                ToolManager=lambda: mock_components["tool_manager"],
-                CourseSearchTool=lambda *args: Mock(),
-                CourseSyllabulTool=lambda *args: Mock(),
-            ),
-        ):
-
-            rag_system = RAGSystem(test_config)
-
-            total_courses, total_chunks = rag_system.add_course_folder(
-                "/nonexistent/folder"
-            )
-
-            assert total_courses == 0
-            assert total_chunks == 0
-
-    def test_add_single_course_document_success(
-        self, mock_components, test_config, sample_course, sample_course_chunks
-    ):
-        """Test successful single document addition"""
-
-        mock_components["document_processor"].process_course_document.return_value = (
-            sample_course,
-            sample_course_chunks,
-        )
-
-        with patch.multiple(
-            "rag_system",
-            DocumentProcessor=lambda *args: mock_components["document_processor"],
-            VectorStore=lambda *args: mock_components["vector_store"],
-            AIGenerator=lambda *args: mock_components["ai_generator"],
-            SessionManager=lambda *args: mock_components["session_manager"],
-            ToolManager=lambda: mock_components["tool_manager"],
-            CourseSearchTool=lambda *args: Mock(),
-            CourseSyllabulTool=lambda *args: Mock(),
-        ):
-
-            rag_system = RAGSystem(test_config)
-
-            course, chunk_count = rag_system.add_course_document("/test/course.txt")
-
-            assert course == sample_course
-            assert chunk_count == len(sample_course_chunks)
-
-            # Verify processing and storage calls
-            mock_components[
-                "document_processor"
-            ].process_course_document.assert_called_once_with("/test/course.txt")
-            mock_components["vector_store"].add_course_metadata.assert_called_once_with(
-                sample_course
-            )
-            mock_components["vector_store"].add_course_content.assert_called_once_with(
-                sample_course_chunks
-            )
-
-    def test_add_single_course_document_error(self, mock_components, test_config):
-        """Test error handling in single document addition"""
-
-        mock_components["document_processor"].process_course_document.side_effect = (
-            Exception("Processing error")
-        )
-
-        with patch.multiple(
-            "rag_system",
-            DocumentProcessor=lambda *args: mock_components["document_processor"],
-            VectorStore=lambda *args: mock_components["vector_store"],
-            AIGenerator=lambda *args: mock_components["ai_generator"],
-            SessionManager=lambda *args: mock_components["session_manager"],
-            ToolManager=lambda: mock_components["tool_manager"],
-            CourseSearchTool=lambda *args: Mock(),
-            CourseSyllabulTool=lambda *args: Mock(),
-        ):
-
-            rag_system = RAGSystem(test_config)
-
-            course, chunk_count = rag_system.add_course_document("/test/course.txt")
-
-            assert course is None
-            assert chunk_count == 0
-
-    def test_get_course_analytics(self, mock_components, test_config):
-        """Test course analytics retrieval"""
-
-        mock_components["vector_store"].get_course_count.return_value = 3
-        mock_components["vector_store"].get_existing_course_titles.return_value = [
-            "Course 1",
-            "Course 2",
-            "Course 3",
-        ]
-
-        with patch.multiple(
-            "rag_system",
-            DocumentProcessor=lambda *args: mock_components["document_processor"],
-            VectorStore=lambda *args: mock_components["vector_store"],
-            AIGenerator=lambda *args: mock_components["ai_generator"],
-            SessionManager=lambda *args: mock_components["session_manager"],
-            ToolManager=lambda: mock_components["tool_manager"],
-            CourseSearchTool=lambda *args: Mock(),
-            CourseSyllabulTool=lambda *args: Mock(),
-        ):
-
-            rag_system = RAGSystem(test_config)
-
-            analytics = rag_system.get_course_analytics()
-
-            assert analytics["total_courses"] == 3
-            assert len(analytics["course_titles"]) == 3
-            assert "Course 1" in analytics["course_titles"]
-
-    def test_tool_registration_and_integration(self, test_config):
-        """Test that tools are properly registered and integrated"""
-
-        with patch.multiple(
-            "rag_system",
-            DocumentProcessor=Mock,
-            VectorStore=Mock,
-            AIGenerator=Mock,
-            SessionManager=Mock,
-        ) as mocks:
-
-            # Create actual ToolManager to test real integration
-            rag_system = RAGSystem(test_config)
-
-            # Verify tools are registered
-            tool_definitions = rag_system.tool_manager.get_tool_definitions()
-
-            assert len(tool_definitions) == 2
-            tool_names = [tool_def["name"] for tool_def in tool_definitions]
-            assert "search_course_content" in tool_names
-            assert "get_course_syllabus" in tool_names
-
-            # Verify tools can be executed (with mocked dependencies)
-            assert "search_course_content" in rag_system.tool_manager.tools
-            assert "get_course_syllabus" in rag_system.tool_manager.tools
+from unittest.mock import MagicMock, Mock, patch
+
+import pytest
+from rag_system import RAGSystem
+
+
+class TestRAGSystem:
+    """Test cases for RAG System integration"""
+
+    @pytest.fixture
+    def mock_components(self):
+        """Mock all RAG system components"""
+        components = {}
+
+        # Mock DocumentProcessor
+        components["document_processor"] = Mock()
+        components["document_processor"].process_course_document.return_value = (
+            Mock(),
+            [Mock()],
+        )
+
+        # Mock VectorStore
+        components["vector_store"] = Mock()
+        components["vector_store"].add_course_metadata.return_value = None
+        components["vector_store"].add_course_content.return_value = None
+        components["vector_store"].get_existing_course_titles.return_value = []
+        components["vector_store"].get_course_count.return_value = 0
+
+        # Mock AIGenerator
+        components["ai_generator"] = Mock()
+        components["ai_generator"].generate_response.return_value = "Test AI response"
+
+        # Mock SessionManager
+        components["session_manager"] = Mock()
+        components["session_manager"].get_conversation_history.return_value = None
+        components["session_manager"].add_exchange.return_value = None
+
+        # Mock ToolManager
+        components["tool_manager"] = Mock()
+        components["tool_manager"].get_tool_definitions.return_value = []
+        components["tool_manager"].get_last_sources.return_value = []
+        components["tool_manager"].reset_sources.return_value = None
+
+        return components
+
+    @patch("rag_system.SessionManager")
+    @patch("rag_system.AIGenerator")
+    @patch("rag_system.VectorStore")
+    @patch("rag_system.DocumentProcessor")
+    @patch("rag_system.ToolManager")
+    @patch("rag_system.CourseSearchTool")
+    @patch("rag_system.CourseSyllabulTool")
+    def test_rag_system_initialization(
+        self,
+        mock_syllabus_tool,
+        mock_search_tool,
+        mock_tool_manager,
+        mock_doc_processor,
+        mock_vector_store,
+        mock_ai_generator,
+        mock_session_manager,
+        test_config,
+    ):
+        """Test RAG system initialization"""
+
+        # Create RAG system instance
+        rag_system = RAGSystem(test_config)
+
+        # Verify all components were initialized with correct parameters
+        mock_doc_processor.assert_called_once_with(
+            test_config.CHUNK_SIZE, test_config.CHUNK_OVERLAP
+        )
+        mock_vector_store.assert_called_once_with(
+            test_config.CHROMA_PATH,
+            test_config.EMBEDDING_MODEL,
+            test_config.MAX_RESULTS,
+        )
+        mock_ai_generator.assert_called_once_with(
+            test_config.ANTHROPIC_API_KEY, test_config.ANTHROPIC_MODEL
+        )
+        mock_session_manager.assert_called_once_with(test_config.MAX_HISTORY)
+
+        # Verify tools were registered
+        mock_tool_manager.return_value.register_tool.assert_called()
+        assert (
+            mock_tool_manager.return_value.register_tool.call_count == 2
+        )  # search_tool and syllabus_tool
+
+    def test_query_content_question_workflow(self, mock_components, test_config):
+        """Test complete workflow for content-related questions"""
+
+        with patch.multiple(
+            "rag_system",
+            DocumentProcessor=lambda *args: mock_components["document_processor"],
+            VectorStore=lambda *args: mock_components["vector_store"],
+            AIGenerator=lambda *args: mock_components["ai_generator"],
+            SessionManager=lambda *args: mock_components["session_manager"],
+            ToolManager=lambda: mock_components["tool_manager"],
+            CourseSearchTool=lambda *args: Mock(),
+            CourseSyllabulTool=lambda *args: Mock(),
+        ):
+
+            rag_system = RAGSystem(test_config)
+
+            # Mock tool manager behavior for content search
+            mock_components["tool_manager"].get_last_sources.return_value = [
+                {
+                    "text": "MCP 서버 개발 가이드 - Lesson 1",
+                    "link": "https://example.com/lesson1",
+                }
+            ]
+
+            # Execute query
+            response, sources = rag_system.query("MCP란 무엇인가요?")
+
+            # Verify AI generator was called with correct parameters
+            mock_components["ai_generator"].generate_response.assert_called_once()
+            call_args = mock_components["ai_generator"].generate_response.call_args
+
+            assert "MCP란 무엇인가요?" in call_args[1]["query"]
+            assert (
+                call_args[1]["tools"]
+                == mock_components["tool_manager"].get_tool_definitions()
+            )
+            assert call_args[1]["tool_manager"] == mock_components["tool_manager"]
+
+            # Verify sources were retrieved and reset
+            mock_components["tool_manager"].get_last_sources.assert_called_once()
+            mock_components["tool_manager"].reset_sources.assert_called_once()
+
+            assert response == "Test AI response"
+            assert len(sources) == 1
+            assert sources[0]["text"] == "MCP 서버 개발 가이드 - Lesson 1"
+
+    def test_query_with_session_management(self, mock_components, test_config):
+        """Test query with session management"""
+
+        with patch.multiple(
+            "rag_system",
+            DocumentProcessor=lambda *args: mock_components["document_processor"],
+            VectorStore=lambda *args: mock_components["vector_store"],
+            AIGenerator=lambda *args: mock_components["ai_generator"],
+            SessionManager=lambda *args: mock_components["session_manager"],
+            ToolManager=lambda: mock_components["tool_manager"],
+            CourseSearchTool=lambda *args: Mock(),
+            CourseSyllabulTool=lambda *args: Mock(),
+        ):
+
+            rag_system = RAGSystem(test_config)
+
+            # Mock conversation history
+            mock_components["session_manager"].get_conversation_history.return_value = (
+                "Previous: Hello"
+            )
+
+            # Execute query with session ID
+            response, sources = rag_system.query(
+                "후속 질문입니다", session_id="test_session"
+            )
+
+            # Verify session management calls
+            mock_components[
+                "session_manager"
+            ].get_conversation_history.assert_called_once_with("test_session")
+            mock_components["session_manager"].add_exchange.assert_called_once_with(
+                "test_session", "후속 질문입니다", "Test AI response"
+            )
+
+            # Verify AI generator received conversation history
+            call_args = mock_components["ai_generator"].generate_response.call_args
+            assert call_args[1]["conversation_history"] == "Previous: Hello"
+
+    @patch("os.path.exists")
+    @patch("os.listdir")
+    @patch("os.path.join")
+    @patch("os.path.isfile")
+    def test_add_course_folder_success(
+        self,
+        mock_isfile,
+        mock_join,
+        mock_listdir,
+        mock_exists,
+        mock_components,
+        test_config,
+        sample_course,
+        sample_course_chunks,
+    ):
+        """Test successful course folder processing"""
+
+        # Mock file system
+        mock_exists.return_value = True
+        mock_listdir.return_value = ["course1.txt", "course2.pdf", "ignore.jpg"]
+        mock_isfile.side_effect = lambda path: path.endswith((".txt", ".pdf"))
+        mock_join.side_effect = lambda *args: "/".join(args)
+
+        # Mock document processing
+        mock_components["document_processor"].process_course_document.return_value = (
+            sample_course,
+            sample_course_chunks,
+        )
+        mock_components["vector_store"].get_existing_course_titles.return_value = set()
+
+        with patch.multiple(
+            "rag_system",
+            DocumentProcessor=lambda *args: mock_components["document_processor"],
+            VectorStore=lambda *args: mock_components["vector_store"],
+            AIGenerator=lambda *args: mock_components["ai_generator"],
+            SessionManager=lambda *args: mock_components["session_manager"],
+            ToolManager=lambda: mock_components["tool_manager"],
+            CourseSearchTool=lambda *args: Mock(),
+            CourseSyllabulTool=lambda *args: Mock(),
+        ):
+
+            rag_system = RAGSystem(test_config)
+
+            # Execute
+            total_courses, total_chunks = rag_system.add_course_folder("/test/folder")
+
+            # Verify results
+            assert total_courses == 2
+            assert total_chunks == len(sample_course_chunks) * 2
+
+            # Verify document processing was called for valid files
+            assert (
+                mock_components["document_processor"].process_course_document.call_count
+                == 2
+            )
+
+            # Verify vector store operations
+            assert mock_components["vector_store"].add_course_metadata.call_count == 2
+            assert mock_components["vector_store"].add_course_content.call_count == 2
+
+    def test_add_course_folder_duplicate_prevention(
+        self, mock_components, test_config, sample_course
+    ):
+        """Test prevention of duplicate course addition"""
+
+        with (
+            patch("os.path.exists", return_value=True),
+            patch("os.listdir", return_value=["course1.txt"]),
+            patch("os.path.isfile", return_value=True),
+            patch("os.path.join", side_effect=lambda *args: "/".join(args)),
+        ):
+
+            # Mock existing course
+            mock_components["vector_store"].get_existing_course_titles.return_value = {
+                sample_course.title
+            }
+            mock_components[
+                "document_processor"
+            ].process_course_document.return_value = (sample_course, [])
+
+            with patch.multiple(
+                "rag_system",
+                DocumentProcessor=lambda *args: mock_components["document_processor"],
+                VectorStore=lambda *args: mock_components["vector_store"],
+                AIGenerator=lambda *args: mock_components["ai_generator"],
+                SessionManager=lambda *args: mock_components["session_manager"],
+                ToolManager=lambda: mock_components["tool_manager"],
+                CourseSearchTool=lambda *args: Mock(),
+                CourseSyllabulTool=lambda *args: Mock(),
+            ):
+
+                rag_system = RAGSystem(test_config)
+
+                total_courses, total_chunks = rag_system.add_course_folder(
+                    "/test/folder"
+                )
+
+                # Verify no new courses were added
+                assert total_courses == 0
+                assert total_chunks == 0
+
+                # Verify vector store operations were not called
+                mock_components["vector_store"].add_course_metadata.assert_not_called()
+                mock_components["vector_store"].add_course_content.assert_not_called()
+
+    def test_add_course_folder_clear_existing(self, mock_components, test_config):
+        """Test clearing existing data when requested"""
+
+        with (
+            patch("os.path.exists", return_value=True),
+            patch("os.listdir", return_value=[]),
+            patch.multiple(
+                "rag_system",
+                DocumentProcessor=lambda *args: mock_components["document_processor"],
+                VectorStore=lambda *args: mock_components["vector_store"],
+                AIGenerator=lambda *args: mock_components["ai_generator"],
+                SessionManager=lambda *args: mock_components["session_manager"],
+                ToolManager=lambda: mock_components["tool_manager"],
+                CourseSearchTool=lambda *args: Mock(),
+                CourseSyllabulTool=lambda *args: Mock(),
+            ),
+        ):
+
+            rag_system = RAGSystem(test_config)
+
+            rag_system.add_course_folder("/test/folder", clear_existing=True)
+
+            # Verify clear operation was called
+            mock_components["vector_store"].clear_all_data.assert_called_once()
+
+    def test_add_course_folder_nonexistent_folder(self, mock_components, test_config):
+        """Test handling of non-existent folder"""
+
+        with (
+            patch("os.path.exists", return_value=False),
+            patch.multiple(
+                "rag_system",
+                DocumentProcessor=lambda *args: mock_components["document_processor"],
+                VectorStore=lambda *args: mock_components["vector_store"],
+                AIGenerator=lambda *args: mock_components["ai_generator"],
+                SessionManager=lambda *args: mock_components["session_manager"],
+                ToolManager=lambda: mock_components["tool_manager"],
+                CourseSearchTool=lambda *args: Mock(),
+                CourseSyllabulTool=lambda *args: Mock(),
+            ),
+        ):
+
+            rag_system = RAGSystem(test_config)
+
+            total_courses, total_chunks = rag_system.add_course_folder(
+                "/nonexistent/folder"
+            )
+
+            assert total_courses == 0
+            assert total_chunks == 0
+
+    def test_add_single_course_document_success(
+        self, mock_components, test_config, sample_course, sample_course_chunks
+    ):
+        """Test successful single document addition"""
+
+        mock_components["document_processor"].process_course_document.return_value = (
+            sample_course,
+            sample_course_chunks,
+        )
+
+        with patch.multiple(
+            "rag_system",
+            DocumentProcessor=lambda *args: mock_components["document_processor"],
+            VectorStore=lambda *args: mock_components["vector_store"],
+            AIGenerator=lambda *args: mock_components["ai_generator"],
+            SessionManager=lambda *args: mock_components["session_manager"],
+            ToolManager=lambda: mock_components["tool_manager"],
+            CourseSearchTool=lambda *args: Mock(),
+            CourseSyllabulTool=lambda *args: Mock(),
+        ):
+
+            rag_system = RAGSystem(test_config)
+
+            course, chunk_count = rag_system.add_course_document("/test/course.txt")
+
+            assert course == sample_course
+            assert chunk_count == len(sample_course_chunks)
+
+            # Verify processing and storage calls
+            mock_components[
+                "document_processor"
+            ].process_course_document.assert_called_once_with("/test/course.txt")
+            mock_components["vector_store"].add_course_metadata.assert_called_once_with(
+                sample_course
+            )
+            mock_components["vector_store"].add_course_content.assert_called_once_with(
+                sample_course_chunks
+            )
+
+    def test_add_single_course_document_error(self, mock_components, test_config):
+        """Test error handling in single document addition"""
+
+        mock_components["document_processor"].process_course_document.side_effect = (
+            Exception("Processing error")
+        )
+
+        with patch.multiple(
+            "rag_system",
+            DocumentProcessor=lambda *args: mock_components["document_processor"],
+            VectorStore=lambda *args: mock_components["vector_store"],
+            AIGenerator=lambda *args: mock_components["ai_generator"],
+            SessionManager=lambda *args: mock_components["session_manager"],
+            ToolManager=lambda: mock_components["tool_manager"],
+            CourseSearchTool=lambda *args: Mock(),
+            CourseSyllabulTool=lambda *args: Mock(),
+        ):
+
+            rag_system = RAGSystem(test_config)
+
+            course, chunk_count = rag_system.add_course_document("/test/course.txt")
+
+            assert course is None
+            assert chunk_count == 0
+
+    def test_get_course_analytics(self, mock_components, test_config):
+        """Test course analytics retrieval"""
+
+        mock_components["vector_store"].get_course_count.return_value = 3
+        mock_components["vector_store"].get_existing_course_titles.return_value = [
+            "Course 1",
+            "Course 2",
+            "Course 3",
+        ]
+
+        with patch.multiple(
+            "rag_system",
+            DocumentProcessor=lambda *args: mock_components["document_processor"],
+            VectorStore=lambda *args: mock_components["vector_store"],
+            AIGenerator=lambda *args: mock_components["ai_generator"],
+            SessionManager=lambda *args: mock_components["session_manager"],
+            ToolManager=lambda: mock_components["tool_manager"],
+            CourseSearchTool=lambda *args: Mock(),
+            CourseSyllabulTool=lambda *args: Mock(),
+        ):
+
+            rag_system = RAGSystem(test_config)
+
+            analytics = rag_system.get_course_analytics()
+
+            assert analytics["total_courses"] == 3
+            assert len(analytics["course_titles"]) == 3
+            assert "Course 1" in analytics["course_titles"]
+
+    def test_tool_registration_and_integration(self, test_config):
+        """Test that tools are properly registered and integrated"""
+
+        with patch.multiple(
+            "rag_system",
+            DocumentProcessor=Mock,
+            VectorStore=Mock,
+            AIGenerator=Mock,
+            SessionManager=Mock,
+        ) as mocks:
+
+            # Create actual ToolManager to test real integration
+            rag_system = RAGSystem(test_config)
+
+            # Verify tools are registered
+            tool_definitions = rag_system.tool_manager.get_tool_definitions()
+
+            assert len(tool_definitions) == 2
+            tool_names = [tool_def["name"] for tool_def in tool_definitions]
+            assert "search_course_content" in tool_names
+            assert "get_course_syllabus" in tool_names
+
+            # Verify tools can be executed (with mocked dependencies)
+            assert "search_course_content" in rag_system.tool_manager.tools
+            assert "get_course_syllabus" in rag_system.tool_manager.tools